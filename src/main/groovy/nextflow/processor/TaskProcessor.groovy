--- conflicted
+++ resolved
@@ -17,11 +17,8 @@
  *   along with Nextflow.  If not, see <http://www.gnu.org/licenses/>.
  */
 package nextflow.processor
-<<<<<<< HEAD
-=======
 
 import java.nio.file.Path
->>>>>>> 27460757
 import java.util.concurrent.atomic.AtomicInteger
 import java.util.concurrent.locks.ReentrantLock
 
@@ -287,16 +284,16 @@
 
     /**
      * An input file parameter can be provided with any value other than a file.
-     * This function normalize a generic value to a {@code File} create a temporary file
+     * This function normalize a generic value to a {@code Path} create a temporary file
      * in the for it.
      *
      * @param input The input value
      * @param altName The name to be used when a temporary file is created.
-     * @return The {@code File} that will be staged in the task working folder
-     */
-    protected File stageFile( Object input, String altName ) {
-
-        if( input instanceof File ) {
+     * @return The {@code Path} that will be staged in the task working folder
+     */
+    protected Path stageFile( Object input, String altName ) {
+
+        if( input instanceof Path ) {
             return input
         }
 
@@ -312,7 +309,7 @@
      * @param name A file name with may contain a wildcard character star {@code *} or question mark {@code ?}.
      *  Only one occurrence can be specified for star or question mark widlcards.
      *
-     * @param value Any value that have to be managed as an input files. Values other than {@code File} are converted
+     * @param value Any value that have to be managed as an input files. Values other than {@code Path} are converted
      * to a string value, using the {@code #toString} method and saved in the local file-system. Value of type {@code Collection}
      * are expanded to multiple values accordingly.
      *
@@ -326,7 +323,7 @@
         if( name == '*' ) {
             def files = value instanceof Collection ? value : [value]
             files.each {
-                if( it instanceof File ) { result << it.name }
+                if( it instanceof Path ) { result << it.name }
                 else throw new IllegalArgumentException("Not a valid value argument for 'expandWildcards' method: $it")
             }
             return result
@@ -616,7 +613,7 @@
             switch( param ) {
             case StdOutParam:
                 log.trace "Task $name > Binding '$value' to stdout"
-                processor.bindOutput(index, value instanceof File ? value.text : value?.toString())
+                processor.bindOutput(index, value instanceof Path ? value.text : value?.toString())
                 break
 
             case FileOutParam:
@@ -688,21 +685,9 @@
                 }
                 break
 
-
-<<<<<<< HEAD
             default:
                 throw new IllegalArgumentException("Illegal output parameter: ${param.class.simpleName}")
-=======
-            if( name == '-' && entry instanceof Path ) {
-                processor.bindOutput(index, entry.text)
-            }
-            else if( entry instanceof Collection ) {
-                entry.each { processor.bindOutput(index, it) }
-            }
-            else {
-                processor.bindOutput(index, entry)
-            }
->>>>>>> 27460757
+
         }
 
     }
