--- conflicted
+++ resolved
@@ -18,11 +18,7 @@
  *   along with Nextflow.  If not, see <http://www.gnu.org/licenses/>.
  */
 
-<<<<<<< HEAD
-version = '0.10.3'
-=======
-version = '0.11.0'
->>>>>>> 57bc97df
+version = '0.11.0-SNAPSHOT'
 apply plugin: 'groovy'
 apply plugin: 'idea'
 apply plugin: 'codenarc'
@@ -45,13 +41,6 @@
 
 ext {
     mainClassName = 'nextflow.cli.Launcher'
-<<<<<<< HEAD
-=======
-
-    groovyVersion = '2.3.7'
-    slf4jVersion = '1.7.7'
-    logbackVersion = '1.1.2'
->>>>>>> 57bc97df
 }
 
 allprojects {
